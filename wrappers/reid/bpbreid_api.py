--- conflicted
+++ resolved
@@ -42,15 +42,13 @@
         wandb support
     """
 
-    def __init__(
-        self, cfg, tracking_dataset, dataset, device, save_path, model_pose, job_id
-    ):
+    def __init__(self, cfg, tracking_dataset, dataset, device, save_path, model_pose, job_id):
         tracking_dataset.name = dataset.name
         tracking_dataset.nickname = dataset.nickname
         additional_args = {
-            "tracking_dataset": tracking_dataset,
-            "reid_config": dataset,
-            "pose_model": model_pose,
+            'tracking_dataset': tracking_dataset,
+            'reid_config': dataset,
+            'pose_model': model_pose,
         }
         torchreid.data.register_image_dataset(
             tracking_dataset.name,
@@ -72,9 +70,7 @@
         self.model = None
         self.transform = CocoToSixBodyMasks()
 
-    def preprocess(
-        self, detection: Detection, metadata: ImageMetadata
-    ):  # Tensor RGB (1, 3, H, W)
+    def preprocess(self, detection: Detection, metadata: ImageMetadata):  # Tensor RGB (1, 3, H, W)
         mask_w, mask_h = 32, 64
         image = metadata.image
         bbox_ltwh = detection.bbox
@@ -114,28 +110,13 @@
             reid_result = self.feature_extractor(
                 im_crops, external_parts_masks=external_parts_masks
             )
-<<<<<<< HEAD
-            embeddings, visibility_scores, body_masks, _ = extract_test_embeddings(
-                reid_result, self.test_embeddings
-            )
-            reid_df = pd.DataFrame(
-                {
-                    "embeddings": list(embeddings),
-                    "visibility_scores": list(visibility_scores),
-                    "body_masks": list(body_masks),
-                }
-            )
-            detections = detections.merge(
-                reid_df, left_index=True, right_index=True, validate="one_to_one"
-            )
-=======
             embeddings, visibility_scores, body_masks, _ = extract_test_embeddings(reid_result, self.test_embeddings)
             embeddings = embeddings.cpu().detach().numpy()
             visibility_scores = visibility_scores.cpu().detach().numpy()
             body_masks = body_masks.cpu().detach().numpy()
-            reid_df = pd.DataFrame({'embeddings': list(embeddings), 'visibility_scores': list(visibility_scores), 'body_masks': list(body_masks)})
+            reid_df = pd.DataFrame({'embeddings': list(embeddings), 'visibility_scores': list(visibility_scores),
+                                    'body_masks': list(body_masks)})
             detections = detections.merge(reid_df, left_index=True, right_index=True, validate="one_to_one")
->>>>>>> 4b39d0ae
         return detections
 
     def train(self):
@@ -153,13 +134,11 @@
 
 # will be used to update higher
 class BPBReIdentifier2(ReIdentifier):
-    def __init__(
-        self, cfg, device, tracking_dataset, dataset, save_path, model_pose, job_id
-    ):
+    def __init__(self, cfg, device, tracking_dataset, dataset, save_path, model_pose, job_id):
         additional_args = {
-            "tracking_dataset": tracking_dataset,
-            "reid_config": dataset,
-            "pose_model": model_pose,
+            'tracking_dataset': tracking_dataset,
+            'reid_config': dataset,
+            'pose_model': model_pose,
         }
         torchreid.data.register_image_dataset(
             tracking_dataset.name,
@@ -183,7 +162,7 @@
         self.device = device
         self.cfg = CN(OmegaConf.to_container(cfg, resolve=True))
         self.cfg = build_config(config_file=self.cfg)
-        """
+        '''
         datamanager = build_datamanager(cfg)
         self.model = torchreid.models.build_model(
             name=cfg.model.name,
@@ -193,7 +172,7 @@
             use_gpu=cfg.use_gpu,
             config=cfg
         )
-        """
+        '''
 
     def pre_process(self, detection, image):
         mask_w, mask_h = 32, 64
