--- conflicted
+++ resolved
@@ -22,14 +22,7 @@
         model_names = self.module_names[start:]
         # print('in offline.py, model_names: ', model_names)
         for model_name in model_names:
-<<<<<<< HEAD
             self.datapipes[model_name].update(images, imgs_meta, detections)
-=======
-            print('in offline.py, model_name: ', model_name)
-            # print('in offline.py, self.datapipes: ', self.datapipes)
-            # print('in offline.py, len(detections): ', len(detections))
-            self.datapipes[model_name].update(imgs_meta, detections)
->>>>>>> 4f9a40b8
             self.callback(
                 "on_task_start",
                 task=model_name,
@@ -45,7 +38,4 @@
             self.callback("on_task_end", task=model_name, detections=detections)
             if detections.empty:
                 return detections
-        # print('in offline.py, detections: ', detections)
-        print('in offline.py, detections saved to detections.pkl')
-        detections.to_pickle('detections.pkl')
         return detections