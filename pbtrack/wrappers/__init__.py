# Datasets
from .datasets.posetrack.posetrack21 import PoseTrack21

<<<<<<< HEAD
# Detection
=======
# Detect
>>>>>>> 6978b800
from .detect.openpifpaf_api import OpenPifPaf

# Reid
from .reid.bpbreid_api import BPBReId

# Track
from .track.strong_sort_api import StrongSORT<|MERGE_RESOLUTION|>--- conflicted
+++ resolved
@@ -1,11 +1,7 @@
 # Datasets
 from .datasets.posetrack.posetrack21 import PoseTrack21
 
-<<<<<<< HEAD
-# Detection
-=======
 # Detect
->>>>>>> 6978b800
 from .detect.openpifpaf_api import OpenPifPaf
 
 # Reid
