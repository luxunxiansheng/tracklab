import os
import sys
import json
import numpy as np
import pandas as pd
from tabulate import tabulate

from pbtrack.core.evaluator import Evaluator as EvaluatorBase

import pbtrack
from pathlib import Path
from pbtrack.utils import wandb

root_dir = Path(pbtrack.__file__).parents[1]

sys.path.append(
    str((root_dir / "plugins/eval/PoseTrack21/eval/posetrack21").resolve())
)  # FIXME : ugly
import posetrack21

sys.path.append(
    str((root_dir / "plugins/eval/PoseTrack21/eval/mot").resolve())
)  # FIXME : ugly
from datasets.pt_warper import PTWrapper
from evaluate_mot import get_mot_accum, evaluate_mot_accums


class PoseTrack21(EvaluatorBase):
    def __init__(self, cfg):
        self.cfg = cfg

    def run(self, tracker_state):
        images = self._images(tracker_state.gt.image_metadatas)
        seqs = list(tracker_state.gt.video_metadatas.name)
        if self.cfg.eval_pose_estimation:
            annotations = self._annotations_pose_estimation_eval(
                tracker_state.predictions, tracker_state.gt.image_metadatas
            )
            trackers_folder = os.path.join(
                self.cfg.posetrack_trackers_folder, "pose_estimation"
            )
            self._save_json(images, annotations, trackers_folder)
            evaluator = posetrack21.api.get_api(
                trackers_folder=trackers_folder,
                gt_folder=self.cfg.posetrack_gt_folder,
                eval_type="pose_estim",
                use_parallel=self.cfg.use_parallel,
                num_parallel_cores=self.cfg.num_parallel_cores,
                SEQS=seqs,
            )
            res_combined, res_by_video = evaluator.eval()
            wandb.log(res_combined, "pose", res_by_video)
            print("Pose estimation results: ")
            self._print_results(res_combined, res_by_video, scale_factor=1.0)

        if self.cfg.eval_pose_tracking:
            annotations = self._annotations_tracking_eval(
                tracker_state.predictions, tracker_state.gt.image_metadatas
            )
            trackers_folder = os.path.join(
                self.cfg.posetrack_trackers_folder, "pose_tracking"
            )
            self._save_json(images, annotations, trackers_folder)
            evaluator = posetrack21.api.get_api(
                trackers_folder=trackers_folder,
                gt_folder=self.cfg.posetrack_gt_folder,
                eval_type="pose_tracking",
                use_parallel=self.cfg.use_parallel,
                num_parallel_cores=self.cfg.num_parallel_cores,
                SEQS=seqs,
            )
            res_combined, res_by_video = evaluator.eval()
            print("Pose tracking results:")
            self._print_results(res_combined, res_by_video, scale_factor=100)
            wandb.log(res_combined, "posetrack", res_by_video)

        if self.cfg.eval_reid_pose_tracking:
            annotations = self._annotations_reid_pose_tracking_eval(
                tracker_state.predictions, tracker_state.gt.image_metadatas
            )
            trackers_folder = os.path.join(
                self.cfg.posetrack_trackers_folder, "reid_pose_tracking"
            )
            self._save_json(images, annotations, trackers_folder)
            evaluator = posetrack21.api.get_api(
                trackers_folder=trackers_folder,
                gt_folder=self.cfg.posetrack_gt_folder,
                eval_type="reid_tracking",
                use_parallel=self.cfg.use_parallel,
                num_parallel_cores=self.cfg.num_parallel_cores,
                SEQS=seqs,
            )
            res_combined, res_by_video = evaluator.eval()
            print("Reid pose tracking results:")
            self._print_results(res_combined, res_by_video, scale_factor=100)
            wandb.log(res_combined, "reid", res_by_video)

        if self.cfg.eval_mot:
            # HOTA
            trackers_folder = self.cfg.mot_trackers_folder
            mot_df = self._mot_encoding(
                tracker_state.predictions, tracker_state.gt.image_metadatas
            )
            self._save_mot(mot_df, trackers_folder)
            evaluator = posetrack21.api.get_api(
                trackers_folder=trackers_folder,
                gt_folder=self.cfg.mot_gt_folder,
                eval_type="posetrack_mot",
                use_parallel=self.cfg.use_parallel,
                num_parallel_cores=self.cfg.num_parallel_cores,
                SEQS=seqs,
            )
            res_combined, res_by_video = evaluator.eval()
            print("Posetrack MOT results (HOTA):")
            self._print_results(res_combined, res_by_video, scale_factor=100)
            wandb.log(res_combined, "mot", res_by_video)
            # MOTA
            dataset = PTWrapper(
                self.cfg.mot_gt_folder,
                self.cfg.mot.dataset_path,
                seqs,
                vis_threshold=self.cfg.mot.vis_threshold,
            )
            mot_accums = []
            for seq in dataset:
                results = seq.load_results(os.path.join(trackers_folder, "results"))
                mot_accums.append(
                    get_mot_accum(
                        results,
                        seq,
                        use_ignore_regions=self.cfg.mot.use_ignore_regions,
                        ignore_iou_thres=self.cfg.mot.ignore_iou_thres,
                    )
                )
            if mot_accums:
                print("Posetrack mot results (MOTA):")
                str_summary = evaluate_mot_accums(
                    mot_accums,
                    [str(s) for s in dataset if not s.no_gt],
                    generate_overall=True,
                )

    # PoseTrack helper functions
    @staticmethod
    def _images(image_metadatas):
        image_metadatas.dropna(
            subset=[
                "video_name",
                "file_path",
                "id",
                "frame",
            ],
            how="any",
            inplace=True,
        )
        image_metadatas.rename(columns={"file_path": "file_name"}, inplace=True)
        image_metadatas["frame_id"] = image_metadatas["id"]

        images = {}
        videos_names = image_metadatas["video_name"].unique()
        for video_name in videos_names:
            images_by_video = image_metadatas[
                image_metadatas["video_name"] == video_name
            ]
            images[video_name] = images_by_video[
                ["file_name", "id", "frame_id"]
            ].to_dict("records")
        return images

    # FIXME fuse different annotations functions
    @staticmethod
    def _annotations_pose_estimation_eval(predictions, image_metadatas):
        predictions = predictions.copy()
        predictions.dropna(
            subset=[
                "keypoints_xyc",
                "bbox_ltwh",
                "image_id",
            ],
            how="any",
            inplace=True,
        )
        predictions.rename(
            columns={"keypoints_xyc": "keypoints", "bbox_ltwh": "bbox"},
            inplace=True,
        )
        predictions["scores"] = predictions["keypoints"].apply(lambda x: x[:, 2])
        predictions["track_id"] = predictions["id"]
        predictions["person_id"] = predictions["id"]

        annotations = {}
        videos_names = image_metadatas["video_name"].unique()
        for video_name in videos_names:
            image_ids = image_metadatas[image_metadatas["video_name"] == video_name].id
            predictions_by_video = predictions[predictions["image_id"].isin(image_ids)]
            annotations[video_name] = predictions_by_video[
                ["bbox", "image_id", "keypoints", "scores", "person_id", "track_id"]
            ].to_dict("records")
        return annotations

<<<<<<< HEAD
    def _annotations_tracking_eval(self, predictions, image_metadatas):
        predictions = predictions.copy()  # FIXME is it required ?
        col_to_drop = [
=======
    # FIXME fuse different annotations functions
    @staticmethod
    def _annotations_tracking_eval(predictions, image_metadatas):
        predictions = predictions.copy()
        predictions.dropna(
            subset=[
>>>>>>> c13f861a
                "keypoints_xyc",
                "track_bbox_kf_ltwh",
                "image_id",
                "track_id",
            ]
        col_to_drop = [col for col in col_to_drop if col in predictions.columns]
        predictions.dropna(
            subset=col_to_drop,
            how="any",
            inplace=True,
        )
        predictions.rename(
            columns={"keypoints_xyc": "keypoints", "track_bbox_kf_ltwh": "bbox"},
            inplace=True,
        )
        predictions["scores"] = predictions["keypoints"].apply(lambda x: x[:, 2])
        predictions["track_id"] = predictions["track_id"].astype(int)
        predictions["person_id"] = predictions["id"].astype(int)

        annotations = {}
        videos_names = image_metadatas["video_name"].unique()
        for video_name in videos_names:
            image_ids = image_metadatas[image_metadatas["video_name"] == video_name].id
            predictions_by_video = predictions[predictions["image_id"].isin(image_ids)]
            annotations[video_name] = predictions_by_video[
                ["bbox", "image_id", "keypoints", "scores", "person_id", "track_id"]
            ].to_dict("records")
        return annotations

    # FIXME fuse different annotations functions
    @staticmethod
    def _annotations_reid_pose_tracking_eval(predictions, image_metadatas):
        predictions = predictions.copy()
        predictions.dropna(
            subset=[
                "keypoints_xyc",
                "track_bbox_kf_ltwh",
                "image_id",
                "track_id",
                "person_id",
            ],
            how="any",
            inplace=True,
        )
        predictions.rename(
            columns={"keypoints_xyc": "keypoints", "track_bbox_kf_ltwh": "bbox"},
            inplace=True,
        )
        predictions["scores"] = predictions["keypoints"].apply(lambda x: x[:, 2])
        predictions["track_id"] = predictions["track_id"].astype(int)
        predictions["person_id"] = predictions["person_id"].astype(int)

        annotations = {}
        videos_names = image_metadatas["video_name"].unique()
        for video_name in videos_names:
            image_ids = image_metadatas[image_metadatas["video_name"] == video_name].id
            predictions_by_video = predictions[predictions["image_id"].isin(image_ids)]
            annotations[video_name] = predictions_by_video[
                ["bbox", "image_id", "keypoints", "scores", "person_id", "track_id"]
            ].to_dict("records")
        return annotations

    @staticmethod
    def _save_json(images, annotations, path):
        os.makedirs(path, exist_ok=True)
        for video_name in images.keys():
            file_path = os.path.join(path, f"{video_name}.json")
            with open(file_path, "w") as f:
                json.dump(
                    {
                        "images": images[video_name],
                        "annotations": annotations[video_name],
                    },
                    f,
                    cls=PoseTrack21Encoder,
                )

    # MOT helper functions
    @staticmethod
    def _mot_encoding(predictions, image_metadatas):
        df = pd.merge(
            image_metadatas.reset_index(drop=True),
            predictions.reset_index(drop=True),
            left_on="id",
            right_on="image_id",
        )
        len_before_drop = len(df)
        df.dropna(
            subset=[
                "video_name",
                "frame",
                "track_id",
                "track_bbox_kf_ltwh",
                "keypoints_xyc",
            ],
            how="any",
            inplace=True,
        )
        print("Dropped {} rows with NA values".format(len_before_drop - len(df)))
        df["track_id"] = df["track_id"].astype(int)
        df["bb_left"] = df["track_bbox_kf_ltwh"].apply(lambda x: x[0])
        df["bb_top"] = df["track_bbox_kf_ltwh"].apply(lambda x: x[1])
        df["bb_width"] = df["track_bbox_kf_ltwh"].apply(lambda x: x[2])
        df["bb_height"] = df["track_bbox_kf_ltwh"].apply(lambda x: x[3])
        df = df.assign(x=-1, y=-1, z=-1)
        return df

    @staticmethod
    def _save_mot(mot_df, save_path):
        save_path = os.path.join(save_path, "results")
        os.makedirs(save_path, exist_ok=True)
        # <frame>, <id>, <bb_left>, <bb_top>, <bb_width>, <bb_height>, <conf>, <x>, <y>, <z>
        videos_names = mot_df["video_name"].unique()
        for video_name in videos_names:
            file_path = os.path.join(save_path, f"{video_name}.txt")
            file_df = mot_df[mot_df["video_name"] == video_name].copy()
            file_df.sort_values(by="frame", inplace=True)
            file_df[
                [
                    "frame",
                    "track_id",
                    "bb_left",
                    "bb_top",
                    "bb_width",
                    "bb_height",
                    "bbox_c",
                    "x",
                    "y",
                    "z",
                ]
            ].to_csv(
                file_path,
                header=False,
                index=False,
            )

    def _print_results(self, res_combined, res_by_video, scale_factor=1.0):
        data = [np.round(v*scale_factor, decimals=2) for v in res_combined.values()]
        print(tabulate([data], headers=res_combined.keys(), tablefmt="pretty"))
        if self.cfg.print_by_video:
            print("By videos:")
            data = []
            for video_name, res in res_by_video.items():
                video_data = [video_name] + [np.round(v*scale_factor, decimals=2) for v in res.values()]
                data.append(video_data)
            headers = ["video"] + list(res_combined.keys())
            print(tabulate(data, headers=headers, tablefmt="pretty"))


class PoseTrack21Encoder(json.JSONEncoder):
    def default(self, obj):
        if isinstance(obj, np.integer):
            return int(obj)
        if isinstance(obj, np.floating):
            return float(obj)
        if isinstance(obj, np.ndarray):
            return obj.flatten().tolist()
        return json.JSONEncoder.default(self, obj)<|MERGE_RESOLUTION|>--- conflicted
+++ resolved
@@ -198,18 +198,11 @@
             ].to_dict("records")
         return annotations
 
-<<<<<<< HEAD
-    def _annotations_tracking_eval(self, predictions, image_metadatas):
-        predictions = predictions.copy()  # FIXME is it required ?
-        col_to_drop = [
-=======
     # FIXME fuse different annotations functions
     @staticmethod
     def _annotations_tracking_eval(predictions, image_metadatas):
         predictions = predictions.copy()
-        predictions.dropna(
-            subset=[
->>>>>>> c13f861a
+        col_to_drop = [
                 "keypoints_xyc",
                 "track_bbox_kf_ltwh",
                 "image_id",
