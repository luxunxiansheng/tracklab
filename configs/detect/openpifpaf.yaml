--- conflicted
+++ resolved
@@ -2,23 +2,9 @@
 
 cfg:
   predict:
-<<<<<<< HEAD
-    checkpoint: "shufflenetv2k16"
-    long-edge: 801
-    force-complete-pose: null
-    quiet: null                                 # only show warning messages 
-  train:
-    output: "${save_dir}/openpifpaf"
-    checkpoint: "shufflenetv2k16"
-    lr: 0.00005
-    epochs: 300
-    lr-decay: [280, 290]
-    lr-decay-epochs: 10
-    weight-decay: 0.00005
-    batch-size: 32
-=======
     checkpoint: "shufflenetv2k30"
     long-edge: 501                              # rescale the long side of the image (aspect ratio maintained)
+    force-complete-pose: null                   # force to output every pose and keypoints (?)
     quiet: null                                 # only show warning messages
     dense-connections: null                     # use denser associations
     instance-threshold: 0.15                    # filter instances by score (default: 0.15)
@@ -28,7 +14,7 @@
     top_extend_factor: 0.03
     bottom_extend_factor: 0.1
     left_right_extend_factor: 0.1
-  
+
   train:
     output: ""
     checkpoint: "shufflenetv2k30"
@@ -43,13 +29,12 @@
     lr-decay-epochs: 5
     weight-decay: 0.000001
     batch-size: 8
->>>>>>> 3afbe10e
     loader-workers: 32
 
     dataset: "posetrack2021-cocokp"
     dataset-weight: [1, 1]
     stride-apply: 2
-    
+
     posetrack2021-upsample: 2
     posetrack2021-orientation-invariant: 0.1
     posetrack2021-blur: 0.1
@@ -66,4 +51,3 @@
     cocokp-val-annotations: "${data_dir}/COCO/annotations/person_keypoints_val2017.json"
     cocokp-train-image-dir: "${data_dir}/COCO/train2017"
     cocokp-val-image-dir: "${data_dir}/COCO/val2017"
-    